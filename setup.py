--- conflicted
+++ resolved
@@ -35,66 +35,7 @@
 except IOError:
     setup_kwargs["long_description"] = ''
 
-<<<<<<< HEAD
-setup(
-    name="cobra",
-    version="0.11.3",
-    packages=find_packages(),
-    setup_requires=setup_requirements,
-    install_requires=[
-        "six",
-        "future",
-        "swiglpk",
-        "ruamel.yaml<0.15",
-        "numpy>=1.13",
-        "pandas>=0.17.0",
-        "optlang>=1.2.5",
-        "tabulate",
-        "python-libsbml>=5.16.0",
-    ],
-    tests_require=[
-        "jsonschema > 2.5",
-        "pytest",
-        "pytest-benchmark"
-    ],
-    extras_require=extras,
-    package_data={
-         '': [
-             'test/data/*',
-             'mlab/matlab_scripts/*m'
-         ]
-    },
-    author="The cobrapy core team",
-    author_email="cobra-pie@googlegroups.com",
-    description="COBRApy is a package for constraints-based modeling of "
-    "biological networks",
-    license="LGPL/GPL v2+",
-    keywords=("metabolism biology linear programming optimization flux"
-              " balance analysis fba"),
-    url="https://opencobra.github.io/cobrapy",
-    test_suite="cobra.test.suite",
-    download_url='https://pypi.python.org/pypi/cobra',
-    classifiers=[
-        'Development Status :: 5 - Production/Stable',
-        'Environment :: Console',
-        'Intended Audience :: Science/Research',
-        'License :: OSI Approved :: GNU Lesser General Public License v2'
-            ' or later (LGPLv2+)',
-        'License :: OSI Approved :: GNU General Public License v2'
-            ' or later (GPLv2+)',
-        'Operating System :: OS Independent',
-        'Programming Language :: Python :: 2.7',
-        'Programming Language :: Python :: 3.4',
-        'Programming Language :: Python :: 3.5',
-        'Programming Language :: Python :: 3.6',
-        'Programming Language :: Python :: Implementation :: CPython',
-        'Topic :: Scientific/Engineering',
-        'Topic :: Scientific/Engineering :: Bio-Informatics'
-    ],
-    platforms="GNU/Linux, Mac OS X >= 10.7, Microsoft Windows >= 7",
-    **setup_kwargs
-)
-=======
+
 if __name__ == "__main__":
     setup(
         name="cobra",
@@ -110,7 +51,8 @@
             "pandas>=0.17.0",
             "optlang>=1.4.2",
             "tabulate",
-            "depinfo"
+            "depinfo",
+            "python-libsbml-experimental>=5.17.2",
         ],
         tests_require=[
             "jsonschema > 2.5",
@@ -156,5 +98,4 @@
         ],
         platforms="GNU/Linux, Mac OS X >= 10.7, Microsoft Windows >= 7",
         **setup_kwargs
-    )
->>>>>>> 8992ae09
+    )