--- conflicted
+++ resolved
@@ -36,10 +36,7 @@
     # validate against JSONSchema
     with open(str(output_file), "r") as infile:
         loaded = json.load(infile)
-<<<<<<< HEAD
     assert jsonschema.validate(loaded, json_schema_v1) is None
-=======
-    assert jsonschema.validate(loaded, cio.json.json_schema)
 
 
 def test_reaction_bounds_json(data_directory, tmp_path):
@@ -56,5 +53,4 @@
     """Path to JSON file with INF bounds"""
     path_to_JSON_inf_file = join(data_directory, "JSON_with_inf_bounds.json")
     model_json_inf = cio.load_json_model(path_to_JSON_inf_file)
-    assert model_json_inf.reactions[0].upper_bound == float('inf')
->>>>>>> d1a7737e
+    assert model_json_inf.reactions[0].upper_bound == float('inf')